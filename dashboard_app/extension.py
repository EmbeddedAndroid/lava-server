--- conflicted
+++ resolved
@@ -1,6 +1,3 @@
-<<<<<<< HEAD
-import os
-=======
 # Copyright (C) 2010 Linaro Limited
 #
 # Author: Zygmunt Krynicki <zygmunt.krynicki@linaro.org>
@@ -19,7 +16,8 @@
 # You should have received a copy of the GNU Affero General Public License
 # along with Launch Control.  If not, see <http://www.gnu.org/licenses/>.
 
->>>>>>> 73fdf4ec
+import os
+
 from lava_server.extension import LavaServerExtension
 
 
@@ -80,4 +78,4 @@
             # name. The rest is out of scope (making sure it's actually setup
             # properly, having permissions to login, permissions to view proper data)
             settings_module['DATABASES']['dataview'] = dict(settings_module['DATABASES']['default'])
-            settings_module['DATABASES']['dataview']['USER'] += "_dataview"
+            settings_module['DATABASES']['dataview']['USER'] += "_dataview"