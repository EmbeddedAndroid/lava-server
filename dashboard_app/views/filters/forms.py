--- conflicted
+++ resolved
@@ -139,29 +139,6 @@
     TRFTestForm, extra=0, formset=BaseTRFTestsFormSet)
 
 
-<<<<<<< HEAD
-class FakeTRFTest(object):
-    def __init__(self, form=None, test=None):
-        self._case_ids = []
-        self._case_names = []
-        if form is not None:
-            self.test = form.cleaned_data['test']
-            for tc_form in form.test_case_formset:
-                self._case_ids.append(tc_form.cleaned_data['test_case'].id)
-                self._case_names.append(tc_form.cleaned_data['test_case'].test_case_id)
-        else:
-            self.test = test
-        self.test_id = self.test.id
-
-    def all_case_ids(self):
-        return self._case_ids
-
-    def all_case_names(self):
-        return self._case_names
-
-
-=======
->>>>>>> e32ba80c
 class TestRunFilterForm(forms.ModelForm):
     class Meta:
         model = TestRunFilter
