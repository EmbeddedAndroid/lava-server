--- conflicted
+++ resolved
@@ -107,19 +107,11 @@
 
 
 def all_jobs_with_device_sort():
-<<<<<<< HEAD
-    return TestJob.objects.select_related(
-        "actual_device", "requested_device", "requested_device_type",
-        "submitter", "user", "group")\
-        .extra(select={'device_sort': 'coalesce(actual_device_id, requested_device_id, '
-                                      'requested_device_type_id)'}).all()
-=======
     jobs = TestJob.objects.select_related("actual_device", "requested_device",
                                           "requested_device_type", "submitter", "user", "group")\
         .extra(select={'device_sort': 'coalesce(actual_device_id, '
                                       'requested_device_id, requested_device_type_id)'}).all()
     return jobs.order_by('submit_time')
->>>>>>> 63336b71
 
 
 class JobTable(DataTablesTable):
@@ -150,11 +142,7 @@
     duration = Column()
 
     datatable_opts = {
-<<<<<<< HEAD
-        'aaSorting': [[0, 'desc']],
-=======
         'aaSorting': [[6, 'desc']],
->>>>>>> 63336b71
     }
     searchable_columns = ['description']
 
@@ -691,8 +679,6 @@
     job = get_restricted_job(request.user, pk)
     response = HttpResponse(job.definition, mimetype='text/plain')
     response['Content-Disposition'] = "attachment; filename=job_%d.json" % job.id
-<<<<<<< HEAD
-=======
     return response
 
 
@@ -712,7 +698,6 @@
     job = get_restricted_job(request.user, pk)
     response = HttpResponse(job.multinode_definition, mimetype='text/plain')
     response['Content-Disposition'] = "attachment; filename=multinode_job_%d.json" % job.id
->>>>>>> 63336b71
     return response
 
 
