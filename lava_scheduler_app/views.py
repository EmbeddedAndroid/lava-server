from collections import defaultdict
import logging
import os
import simplejson
import StringIO

from django.conf import settings
from django.core.urlresolvers import reverse
from django.http import (
    HttpResponse,
    HttpResponseBadRequest,
    HttpResponseForbidden,
    HttpResponseNotAllowed,
    )
from django.shortcuts import (
    get_object_or_404,
    redirect,
    render_to_response,
)
from django.template import RequestContext
from django.template import defaultfilters as filters

from lava_server.views import index as lava_index
from lava_server.bread_crumbs import (
    BreadCrumb,
    BreadCrumbTrail,
)

from lava_scheduler_app.logfile_helper import (
    formatLogFile,
    getDispatcherErrors,
    getDispatcherLogMessages
    )
from lava_scheduler_app.models import (
    Device,
    DeviceStateTransition,
    TestJob,
    )
from lava_scheduler_app.tables import (
    AjaxColumn,
    AjaxTable,
    )



def post_only(func):
    def decorated(request, *args, **kwargs):
        if request.method != 'POST':
            return HttpResponseNotAllowed('Only POST here')
        return func(request, *args, **kwargs)
    return decorated


class DateColumn(AjaxColumn):

    def __init__(self, **kw):
        self._format = kw.get('date_format', settings.DATETIME_FORMAT)
        super(DateColumn, self).__init__(**kw)

    def render(self, value):
        return filters.date(value, self._format)


class IDLinkColumn(AjaxColumn):

    def __init__(self, verbose_name="ID", **kw):
        kw['verbose_name'] = verbose_name
        super(IDLinkColumn, self).__init__(**kw)

    def render(self, record):
        return '<a href="%s">%s</a>' % (record.get_absolute_url(), record.pk)


def all_jobs_with_device_sort():
    return TestJob.objects.select_related(
        "actual_device", "requested_device", "requested_device_type",
        "submitter").extra(
        select={
            'device_sort': 'coalesce(actual_device_id, requested_device_id, requested_device_type_id)'
            }).all()


class JobTable(AjaxTable):

    def render_device(self, record):
        if record.actual_device:
            return '<a href="%s">%s</a>' % (
                record.actual_device.get_absolute_url(), record.actual_device.pk)
        elif record.requested_device:
            return '<a href="%s">%s</a>' % (
                record.requested_device.get_absolute_url(), record.requested_device.pk)
        else:
            return '<i>' + record.requested_device_type.pk + '</i>'

    id = IDLinkColumn()
    status = AjaxColumn()
    device = AjaxColumn(sort_expr='device_sort')
    description = AjaxColumn(width="30%")
    submitter = AjaxColumn(accessor='submitter.username')
    submit_time = DateColumn()
    end_time = DateColumn()

    datatable_opts = {
        'aaSorting': [[0, 'desc']],
        }
    searchable_columns=['description']


class IndexJobTable(JobTable):
    class Meta:
        exclude = ('end_time',)


def index_active_jobs_json(request):
    return IndexJobTable.json(
        request, all_jobs_with_device_sort().filter(
            status__in=[TestJob.SUBMITTED, TestJob.RUNNING]))


class DeviceTable(AjaxTable):

    hostname = IDLinkColumn("hostname")
    device_type = AjaxColumn(accessor='device_type.pk')
    status = AjaxColumn()
    health_status = AjaxColumn()

    searchable_columns=['hostname']


def index_devices_json(request):
    return DeviceTable.json(
        request, Device.objects.select_related("device_type"))


@BreadCrumb("Scheduler", parent=lava_index)
def index(request):
    return render_to_response(
        "lava_scheduler_app/index.html",
        {
<<<<<<< HEAD
            'devices': Device.objects.select_related("device_type"),
            'jobs': TestJob.objects.jobs_for_user(request.user).filter(status__in=[
                TestJob.SUBMITTED, TestJob.RUNNING]),
=======
            'devices_table': DeviceTable('devices', reverse(index_devices_json)),
            'active_jobs_table': IndexJobTable(
                'active_jobs', reverse(index_active_jobs_json)),
>>>>>>> 9f46ea87
            'bread_crumb_trail': BreadCrumbTrail.leading_to(index),
        },
        RequestContext(request))


<<<<<<< HEAD
def get_restricted_job(user, pk):
    return get_object_or_404(
        TestJob.objects.accessible_by_principal(user), pk=pk)


@BreadCrumb("All Jobs", parent=index)
def job_list(request):
    return render_to_response(
        "lava_scheduler_app/alljobs.html",
        {
            'bread_crumb_trail': BreadCrumbTrail.leading_to(job_list),
        },
        RequestContext(request))
=======
class DeviceHealthTable(AjaxTable):

    def render_hostname(self, record):
        return '<a href="%s">%s</a>' % (record.get_device_health_url(), record.pk)

    def render_last_report_job(self, record):
        report = record.last_health_report_job
        if report is None:
            return ''
        else:
            return '<a href="%s">%s</a>' % (report.get_absolute_url(), report.pk)

    hostname = AjaxColumn("hostname")
    health_status = AjaxColumn()
    last_report_time = DateColumn(accessor="last_health_report_job.end_time")
    last_report_job = AjaxColumn()

    searchable_columns=['hostname']
    datatable_opts = {
        "iDisplayLength": 25
        }


def lab_health_json(request):
    return DeviceHealthTable.json(
        request, Device.objects.select_related(
            "hostname", "last_health_report_job"))

>>>>>>> 9f46ea87


@BreadCrumb("All Device Health", parent=index)
def lab_health(request):
    return render_to_response(
        "lava_scheduler_app/labhealth.html",
        {
            'device_health_table': DeviceHealthTable(
                'device_health', reverse(lab_health_json)),
            'bread_crumb_trail': BreadCrumbTrail.leading_to(lab_health),
        },
        RequestContext(request))


<<<<<<< HEAD
@BreadCrumb("All Health Jobs on Device {pk}", parent=index, needs=['pk'])
def health_job_list(request, pk):
=======
class HealthJobTable(JobTable):
    class Meta:
        exclude = ('description', 'device')



def health_jobs_json(request, pk):
>>>>>>> 9f46ea87
    device = get_object_or_404(Device, pk=pk)
    return HealthJobTable.json(
        request, TestJob.objects.select_related(
            "submitter",
        ).filter(
            actual_device=device,
            health_check=True))


@BreadCrumb("All Health Jobs on Device {pk}", parent=index, needs=['pk'])
def health_job_list(request, pk):
    device = get_object_or_404(Device, pk=pk)

    return render_to_response(
        "lava_scheduler_app/health_jobs.html",
        {
            'device': device,
            'health_job_table': HealthJobTable(
                'health_jobs', reverse(health_jobs_json, kwargs=dict(pk=pk))),
            'show_maintenance': device.can_admin(request.user) and \
                device.status in [Device.IDLE, Device.RUNNING],
            'show_online': device.can_admin(request.user) and \
                device.status in [Device.OFFLINE, Device.OFFLINING],
            'bread_crumb_trail': BreadCrumbTrail.leading_to(health_job_list, pk=pk),
        },
        RequestContext(request))

<<<<<<< HEAD

def device_callback(job):
    if job.actual_device:
        return dict(
            name=job.actual_device.pk, requested=False,
            link=reverse(device_detail, kwargs=dict(pk=job.actual_device.pk)))
    elif job.requested_device:
        return dict(
            name=job.requested_device.pk, requested=True,
            link=reverse(device_detail, kwargs=dict(pk=job.requested_device.pk)))
    else:
        return dict(name=job.requested_device_type.pk, requested=True)
=======
>>>>>>> 9f46ea87

class AllJobsTable(JobTable):

<<<<<<< HEAD
def id_callback(job):
    if job is None:
        return job
    else:
        if job.accessible:
            link = reverse(job_detail, kwargs=dict(pk=job.id))
        else:
            link = None
        return dict(id=job.id, link=link)


def alljobs_json(request):
    queryset = TestJob.objects.jobs_for_user(request.user).extra(
        select={
            'device_sort': 'coalesce(actual_device_id, requested_device_id, requested_device_type_id)'
            })
    return DataTableView.as_view(
        backend=QuerySetBackend(
            queryset=queryset,
            columns=[
            Column(
                'id', 'id', id_callback),
            Column(
                'status', 'status', lambda job: job.get_status_display()),
            Column(
                'device', 'device_sort', device_callback),
            Column(
                'description', 'description', lambda job: job.description),
            Column(
                'submitter', 'submitter', lambda job: job.submitter.username),
            Column(
                'submit_time', 'submit_time',
                lambda job: filters.date(
                    job.submit_time, settings.DATETIME_FORMAT)),
            ],
        searching_columns=['description']))(request)
=======
    datatable_opts = JobTable.datatable_opts.copy()

    datatable_opts.update({
        'iDisplayLength': 25,
        })


def alljobs_json(request):
    return AllJobsTable.json(
        request, all_jobs_with_device_sort())


@BreadCrumb("All Jobs", parent=index)
def job_list(request):
    return render_to_response(
        "lava_scheduler_app/alljobs.html",
        {
            'bread_crumb_trail': BreadCrumbTrail.leading_to(job_list),
            'alljobs_table': AllJobsTable('alljobs', reverse(alljobs_json)),
        },
        RequestContext(request))
>>>>>>> 9f46ea87


@BreadCrumb("Job #{pk}", parent=index, needs=['pk'])
def job_detail(request, pk):
    job = get_restricted_job(request.user, pk)

    data = {
        'job': job,
        'show_cancel': job.status <= TestJob.RUNNING and job.can_cancel(request.user),
        'bread_crumb_trail': BreadCrumbTrail.leading_to(job_detail, pk=pk),
        'show_reload_page' : job.status <= TestJob.RUNNING,
    }

    if job.log_file:
        job_errors = getDispatcherErrors(job.log_file)
        job_log_messages = getDispatcherLogMessages(job.log_file)

        levels = defaultdict(int)
        for kl in ['DEBUG', 'INFO', 'WARNING', 'ERROR', 'CRITICAL']:
            levels[kl] = 0
        for level, msg in job_log_messages:
            levels[level] += 1
        levels = sorted(levels.items(), key=lambda (k,v):logging._levelNames.get(k))
        data.update({
            'job_file_present': True,
            'job_errors' : job_errors,
            'job_has_error' : len(job_errors) > 0,
            'job_log_messages' : job_log_messages,
            'levels': levels,
            'job_file_size' : job.log_file.size,
            })
    else:
        data.update({
            'job_file_present': False,
            })

    return render_to_response(
        "lava_scheduler_app/job.html", data, RequestContext(request))


def job_definition(request, pk):
    job = get_restricted_job(request.user, pk)
    return render_to_response(
        "lava_scheduler_app/job_definition.html",
        {
            'job': job,
            'job_file_present': bool(job.log_file),
        },
        RequestContext(request))


def job_definition_plain(request, pk):
    job = get_restricted_job(request.user, pk)
    response = HttpResponse(job.definition, mimetype='text/plain')
    response['Content-Disposition'] = "attachment; filename=job_%d.json"%job.id
    return response


@BreadCrumb("Complete log", parent=job_detail, needs=['pk'])
def job_log_file(request, pk):
    job = get_restricted_job(request.user, pk)
    content = formatLogFile(job.log_file)
    return render_to_response(
        "lava_scheduler_app/job_log_file.html",
        {
            'job': TestJob.objects.get(pk=pk),
            'job_file_present': bool(job.log_file),
            'sections' : content,
            'job_file_size' : job.log_file.size,
        },
        RequestContext(request))


def job_log_file_plain(request, pk):
    job = get_restricted_job(request.user, pk)
    response = HttpResponse(job.log_file, mimetype='text/plain')
    response['Content-Disposition'] = "attachment; filename=job_%d.log"%job.id
    return response


def job_log_incremental(request, pk):
    start = int(request.GET.get('start', 0))
    job = get_restricted_job(request.user, pk)
    log_file = job.log_file
    log_file.seek(start)
    new_content = log_file.read()
    m = getDispatcherLogMessages(StringIO.StringIO(new_content))
    response = HttpResponse(
        simplejson.dumps(m), content_type='application/json')
    response['X-Current-Size'] = str(start + len(new_content))
    if job.status not in [TestJob.RUNNING, TestJob.CANCELING]:
        response['X-Is-Finished'] = '1'
    return response


def job_full_log_incremental(request, pk):
    start = int(request.GET.get('start', 0))
    job = get_restricted_job(request.user, pk)
    log_file = job.log_file
    log_file.seek(start)
    new_content = log_file.read()
    nl_index = new_content.rfind('\n', -NEWLINE_SCAN_SIZE)
    if nl_index >= 0:
        new_content = new_content[:nl_index+1]
    m = formatLogFile(StringIO.StringIO(new_content))
    response = HttpResponse(
        simplejson.dumps(m), content_type='application/json')
    response['X-Current-Size'] = str(start + len(new_content))
    if job.status not in [TestJob.RUNNING, TestJob.CANCELING]:
        response['X-Is-Finished'] = '1'
    return response


LOG_CHUNK_SIZE = 512*1024
NEWLINE_SCAN_SIZE = 80


def job_output(request, pk):
    start = request.GET.get('start', 0)
    try:
        start = int(start)
    except ValueError:
        return HttpResponseBadRequest("invalid start")
    count_present = 'count' in request.GET
    job = get_restricted_job(request.user, pk)
    log_file = job.log_file
    log_file.seek(0, os.SEEK_END)
    size = int(request.GET.get('count', log_file.tell()))
    if size - start > LOG_CHUNK_SIZE and not count_present:
        log_file.seek(-LOG_CHUNK_SIZE, os.SEEK_END)
        content = log_file.read(LOG_CHUNK_SIZE)
        nl_index = content.find('\n', 0, NEWLINE_SCAN_SIZE)
        if nl_index > 0 and not count_present:
            content = content[nl_index + 1:]
        skipped = size - start - len(content)
    else:
        skipped = 0
        log_file.seek(start, os.SEEK_SET)
        content = log_file.read(size - start)
    nl_index = content.rfind('\n', -NEWLINE_SCAN_SIZE)
    if nl_index >= 0 and not count_present:
        content = content[:nl_index+1]
    response = HttpResponse(content)
    if skipped:
        response['X-Skipped-Bytes'] = str(skipped)
    response['X-Current-Size'] = str(start + len(content))
    if job.status not in [TestJob.RUNNING, TestJob.CANCELING]:
        response['X-Is-Finished'] = '1'
    return response


@post_only
def job_cancel(request, pk):
    job = get_restricted_job(request.user, pk)
    if job.can_cancel(request.user):
        job.cancel()
        return redirect(job)
    else:
        return HttpResponseForbidden(
            "you cannot cancel this job", content_type="text/plain")


def job_json(request, pk):
    job = get_restricted_job(request.user, pk)
    json_text = simplejson.dumps({
        'status': job.get_status_display(),
        'results_link': job.results_link,
        })
    content_type = 'application/json'
    if 'callback' in request.GET:
        json_text = '%s(%s)'%(request.GET['callback'], json_text)
        content_type = 'text/javascript'
    return HttpResponse(json_text, content_type=content_type)


class RecentJobsTable(JobTable):
    class Meta:
        exclude = ('device',)


def recent_jobs_json(request, pk):
    device = get_object_or_404(Device, pk=pk)
    return RecentJobsTable.json(request, device.recent_jobs())


class DeviceTransitionTable(AjaxTable):

    def render_created_on(self, record):
        t = record
        base = filters.date(t.created_on, "Y-m-d H:i")
        if t.prev:
            base += ' (after %s)' % (filters.timesince(t.prev, t.created_on))
        return base

    def render_transition(self, record):
        t = record
        return '%s &rarr; %s' % (t.get_old_state_display(), t.get_new_state_display(),)

    def render_message(self, value):
        if value is None:
            return ''
        else:
            return value

    created_on = AjaxColumn('when', width="40%")
    transition = AjaxColumn('transition', sortable=False)
    created_by = AjaxColumn('by', accessor='created_by.username')
    message = AjaxColumn('reason')

    datatable_opts = {
        'aaSorting': [[0, 'desc']],
        }


def transition_json(request, pk):
    device = get_object_or_404(Device, pk=pk)
    qs = device.transitions.select_related('created_by')
    qs = qs.extra(select={'prev': """
    select t.created_on
      from lava_scheduler_app_devicestatetransition as t
     where t.device_id=%s and t.created_on < lava_scheduler_app_devicestatetransition.created_on
     order by t.created_on desc
     limit 1 """},
                  select_params=[device.pk])
    return DeviceTransitionTable.json(request, qs)



@BreadCrumb("Device {pk}", parent=index, needs=['pk'])
def device_detail(request, pk):
    device = get_object_or_404(Device, pk=pk)
    if device.status in [Device.OFFLINE, Device.OFFLINING]:
        try:
            transition = device.transitions.filter(message__isnull=False).latest('created_on').message
        except DeviceStateTransition.DoesNotExist:
            transition = None
    else:
        transition = None
    return render_to_response(
        "lava_scheduler_app/device.html",
        {
            'device': device,
            'transition': transition,
<<<<<<< HEAD
            'transition_list': transition_list,
            'recent_job_list': device.recent_jobs(request.user),
=======
            'transition_table': DeviceTransitionTable(
                'transitions', reverse(transition_json, kwargs=dict(pk=device.pk))),
            'recent_job_table': RecentJobsTable(
                'jobs', reverse(recent_jobs_json, kwargs=dict(pk=device.pk))),
>>>>>>> 9f46ea87
            'show_maintenance': device.can_admin(request.user) and \
                device.status in [Device.IDLE, Device.RUNNING],
            'show_online': device.can_admin(request.user) and \
                device.status in [Device.OFFLINE, Device.OFFLINING],
            'bread_crumb_trail': BreadCrumbTrail.leading_to(device_detail, pk=pk),
        },
        RequestContext(request))


@post_only
def device_maintenance_mode(request, pk):
    device = Device.objects.get(pk=pk)
    if device.can_admin(request.user):
        device.put_into_maintenance_mode(request.user, request.POST.get('reason'))
        return redirect(device)
    else:
        return HttpResponseForbidden(
            "you cannot administer this device", content_type="text/plain")


@post_only
def device_online(request, pk):
    device = Device.objects.get(pk=pk)
    if device.can_admin(request.user):
        device.put_into_online_mode(request.user, request.POST.get('reason'))
        return redirect(device)
    else:
        return HttpResponseForbidden(
            "you cannot administer this device", content_type="text/plain")<|MERGE_RESOLUTION|>--- conflicted
+++ resolved
@@ -137,27 +137,18 @@
     return render_to_response(
         "lava_scheduler_app/index.html",
         {
-<<<<<<< HEAD
-            'devices': Device.objects.select_related("device_type"),
-            'jobs': TestJob.objects.jobs_for_user(request.user).filter(status__in=[
-                TestJob.SUBMITTED, TestJob.RUNNING]),
-=======
             'devices_table': DeviceTable('devices', reverse(index_devices_json)),
             'active_jobs_table': IndexJobTable(
                 'active_jobs', reverse(index_active_jobs_json)),
->>>>>>> 9f46ea87
             'bread_crumb_trail': BreadCrumbTrail.leading_to(index),
         },
         RequestContext(request))
 
 
-<<<<<<< HEAD
 def get_restricted_job(user, pk):
     return get_object_or_404(
         TestJob.objects.accessible_by_principal(user), pk=pk)
 
-
-@BreadCrumb("All Jobs", parent=index)
 def job_list(request):
     return render_to_response(
         "lava_scheduler_app/alljobs.html",
@@ -165,7 +156,7 @@
             'bread_crumb_trail': BreadCrumbTrail.leading_to(job_list),
         },
         RequestContext(request))
-=======
+
 class DeviceHealthTable(AjaxTable):
 
     def render_hostname(self, record):
@@ -194,8 +185,6 @@
         request, Device.objects.select_related(
             "hostname", "last_health_report_job"))
 
->>>>>>> 9f46ea87
-
 
 @BreadCrumb("All Device Health", parent=index)
 def lab_health(request):
@@ -209,10 +198,6 @@
         RequestContext(request))
 
 
-<<<<<<< HEAD
-@BreadCrumb("All Health Jobs on Device {pk}", parent=index, needs=['pk'])
-def health_job_list(request, pk):
-=======
 class HealthJobTable(JobTable):
     class Meta:
         exclude = ('description', 'device')
@@ -220,7 +205,6 @@
 
 
 def health_jobs_json(request, pk):
->>>>>>> 9f46ea87
     device = get_object_or_404(Device, pk=pk)
     return HealthJobTable.json(
         request, TestJob.objects.select_related(
@@ -228,7 +212,6 @@
         ).filter(
             actual_device=device,
             health_check=True))
-
 
 @BreadCrumb("All Health Jobs on Device {pk}", parent=index, needs=['pk'])
 def health_job_list(request, pk):
@@ -248,62 +231,9 @@
         },
         RequestContext(request))
 
-<<<<<<< HEAD
-
-def device_callback(job):
-    if job.actual_device:
-        return dict(
-            name=job.actual_device.pk, requested=False,
-            link=reverse(device_detail, kwargs=dict(pk=job.actual_device.pk)))
-    elif job.requested_device:
-        return dict(
-            name=job.requested_device.pk, requested=True,
-            link=reverse(device_detail, kwargs=dict(pk=job.requested_device.pk)))
-    else:
-        return dict(name=job.requested_device_type.pk, requested=True)
-=======
->>>>>>> 9f46ea87
 
 class AllJobsTable(JobTable):
 
-<<<<<<< HEAD
-def id_callback(job):
-    if job is None:
-        return job
-    else:
-        if job.accessible:
-            link = reverse(job_detail, kwargs=dict(pk=job.id))
-        else:
-            link = None
-        return dict(id=job.id, link=link)
-
-
-def alljobs_json(request):
-    queryset = TestJob.objects.jobs_for_user(request.user).extra(
-        select={
-            'device_sort': 'coalesce(actual_device_id, requested_device_id, requested_device_type_id)'
-            })
-    return DataTableView.as_view(
-        backend=QuerySetBackend(
-            queryset=queryset,
-            columns=[
-            Column(
-                'id', 'id', id_callback),
-            Column(
-                'status', 'status', lambda job: job.get_status_display()),
-            Column(
-                'device', 'device_sort', device_callback),
-            Column(
-                'description', 'description', lambda job: job.description),
-            Column(
-                'submitter', 'submitter', lambda job: job.submitter.username),
-            Column(
-                'submit_time', 'submit_time',
-                lambda job: filters.date(
-                    job.submit_time, settings.DATETIME_FORMAT)),
-            ],
-        searching_columns=['description']))(request)
-=======
     datatable_opts = JobTable.datatable_opts.copy()
 
     datatable_opts.update({
@@ -325,7 +255,6 @@
             'alljobs_table': AllJobsTable('alljobs', reverse(alljobs_json)),
         },
         RequestContext(request))
->>>>>>> 9f46ea87
 
 
 @BreadCrumb("Job #{pk}", parent=index, needs=['pk'])
@@ -569,15 +498,10 @@
         {
             'device': device,
             'transition': transition,
-<<<<<<< HEAD
-            'transition_list': transition_list,
-            'recent_job_list': device.recent_jobs(request.user),
-=======
             'transition_table': DeviceTransitionTable(
                 'transitions', reverse(transition_json, kwargs=dict(pk=device.pk))),
             'recent_job_table': RecentJobsTable(
                 'jobs', reverse(recent_jobs_json, kwargs=dict(pk=device.pk))),
->>>>>>> 9f46ea87
             'show_maintenance': device.can_admin(request.user) and \
                 device.status in [Device.IDLE, Device.RUNNING],
             'show_online': device.can_admin(request.user) and \
