--- conflicted
+++ resolved
@@ -36,10 +36,6 @@
         BundleDeserializer,
         DocumentError,
         )
-from dashboard_app.helpers import (
-        BundleDeserializer,
-        DocumentError,
-        )
 from dashboard_app.dispatcher import (
         DjangoXMLRPCDispatcher,
         FaultCodes,
@@ -250,7 +246,7 @@
             BundleDeserializationError.objects.get, bundle=self.bundle)
 
 
-class BundleDeserializerTestCase(TestCase):
+class BundleDeserializerText2MemoryTestCase(TestCase):
 
     # Required pieces of TestRun sub-document:
     # Since each nontrivial tests needs a bundle with TestRun I placed
@@ -672,109 +668,7 @@
             validator(self, selectors)
 
 
-<<<<<<< HEAD
-class BundleDeserializerFailureTestCase(TestCase):
-
-    scenarios = [
-        ("empty_string", {"json_text": '', "cause": ValueError}),
-        ("malformed_json", {"json_text": '{', "cause": ValueError}),
-        # TypeError is caused by python calling the constructor or the
-        # root document type (DashboardBundle) with invalid arguments
-        ("bad_content", {
-            "json_text": '{"mumbo": "jumbo"}',
-            "cause": TypeError
-        }),
-        ("innocent_badness", {
-            "json_text": '{"test_runs": "not an array of TestRun objects"}',
-            "cause": TypeError, 
-        }),
-        ("invalid_format", {
-            "json_text": '{"format": "MS Excel with 50 sheets"}',
-            "cause": ValueError,
-        }),
-        ("invalid_datetime_value", {
-            'json_text': """
-            {
-            "test_runs": [{
-                    "test_id":  "some_test_id",
-                    "test_results": [],
-                    "analyzer_assigned_uuid": "1ab86b36-c23d-11df-a81b-002163936223",
-                    "analyzer_assigned_date": "9999-99-99T99:99:99Z"
-                }]
-            }
-            """,
-            "cause": ValueError
-        }),
-        ("invalid_datetime_content", {
-            'json_text': """
-            {
-            "test_runs": [{
-                    "test_id":  "some_test_id",
-                    "test_results": [],
-                    "analyzer_assigned_uuid": "1ab86b36-c23d-11df-a81b-002163936223",
-                    "analyzer_assigned_date": {"nobody expected": "a dictionary"}
-                }]
-            }
-            """,
-            "cause": TypeError
-        }),
-        ("invalid_uuid_value", {
-            'json_text': """
-            {
-            "test_runs": [{
-                    "test_id":  "some_test_id",
-                    "test_results": [],
-                    "analyzer_assigned_uuid": "string that is not an uuid",
-                    "analyzer_assigned_date": "2010-12-31T23:59:59Z"
-                }]
-            }
-            """,
-            "cause": ValueError
-        }),
-        ("invalid_uuid_content", {
-            'json_text': """
-            {
-            "test_runs": [{
-                    "test_id":  "some_test_id",
-                    "test_results": [],
-                    "analyzer_assigned_uuid": 12345,
-                    "analyzer_assigned_date": "2010-12-31T23:59:59Z"
-                }]
-            }
-            """,
-            "cause": TypeError
-        }),
-        ("invalid_timedelta_content", {
-            'json_text': """
-            {
-            "test_runs": [{
-                    "test_id":  "some_test_id",
-                    "test_results": [],
-                    "analyzer_assigned_uuid": "1ab86b36-c23d-11df-a81b-002163936223",
-                    "analyzer_assigned_date": "2010-12-31T23:59:59Z",
-                    "test_results": [{
-                        "result": "pass",
-                        "duration": 19123123123123123132,
-                    }]
-                }]
-            }
-            """,
-            "cause": ValueError
-        }),
-    ]
-
-    def setUp(self):
-        self.deserializer = BundleDeserializer()
-
-    def test_json_to_memory_model_failure(self):
-        try:
-            self.deserializer.json_to_memory_model(self.json_text)
-        except DocumentError as ex:
-            self.assertEqual(self.cause, type(ex.cause))
-        else:
-            self.fail("Should have raised an exception")
-=======
-class BundleDeserializerTestCase(TestCase):
+class BundleDeserializerText2DatabaseTestCase(TestCase):
 
     json_text = """
     {
@@ -1008,7 +902,108 @@
             frozenset([
                 ("attr1", "value1"),
                 ("attr2", "value2")]))
->>>>>>> 6ac3c377
+
+
+class BundleDeserializerFailureTestCase(TestCase):
+
+    scenarios = [
+        ("empty_string", {"json_text": '', "cause": ValueError}),
+        ("malformed_json", {"json_text": '{', "cause": ValueError}),
+        # TypeError is caused by python calling the constructor or the
+        # root document type (DashboardBundle) with invalid arguments
+        ("bad_content", {
+            "json_text": '{"mumbo": "jumbo"}',
+            "cause": TypeError
+        }),
+        ("innocent_badness", {
+            "json_text": '{"test_runs": "not an array of TestRun objects"}',
+            "cause": TypeError, 
+        }),
+        ("invalid_format", {
+            "json_text": '{"format": "MS Excel with 50 sheets"}',
+            "cause": ValueError,
+        }),
+        ("invalid_datetime_value", {
+            'json_text': """
+            {
+            "test_runs": [{
+                    "test_id":  "some_test_id",
+                    "test_results": [],
+                    "analyzer_assigned_uuid": "1ab86b36-c23d-11df-a81b-002163936223",
+                    "analyzer_assigned_date": "9999-99-99T99:99:99Z"
+                }]
+            }
+            """,
+            "cause": ValueError
+        }),
+        ("invalid_datetime_content", {
+            'json_text': """
+            {
+            "test_runs": [{
+                    "test_id":  "some_test_id",
+                    "test_results": [],
+                    "analyzer_assigned_uuid": "1ab86b36-c23d-11df-a81b-002163936223",
+                    "analyzer_assigned_date": {"nobody expected": "a dictionary"}
+                }]
+            }
+            """,
+            "cause": TypeError
+        }),
+        ("invalid_uuid_value", {
+            'json_text': """
+            {
+            "test_runs": [{
+                    "test_id":  "some_test_id",
+                    "test_results": [],
+                    "analyzer_assigned_uuid": "string that is not an uuid",
+                    "analyzer_assigned_date": "2010-12-31T23:59:59Z"
+                }]
+            }
+            """,
+            "cause": ValueError
+        }),
+        ("invalid_uuid_content", {
+            'json_text': """
+            {
+            "test_runs": [{
+                    "test_id":  "some_test_id",
+                    "test_results": [],
+                    "analyzer_assigned_uuid": 12345,
+                    "analyzer_assigned_date": "2010-12-31T23:59:59Z"
+                }]
+            }
+            """,
+            "cause": TypeError
+        }),
+        ("invalid_timedelta_content", {
+            'json_text': """
+            {
+            "test_runs": [{
+                    "test_id":  "some_test_id",
+                    "test_results": [],
+                    "analyzer_assigned_uuid": "1ab86b36-c23d-11df-a81b-002163936223",
+                    "analyzer_assigned_date": "2010-12-31T23:59:59Z",
+                    "test_results": [{
+                        "result": "pass",
+                        "duration": 19123123123123123132,
+                    }]
+                }]
+            }
+            """,
+            "cause": ValueError
+        }),
+    ]
+
+    def setUp(self):
+        self.deserializer = BundleDeserializer()
+
+    def test_json_to_memory_model_failure(self):
+        try:
+            self.deserializer.json_to_memory_model(self.json_text)
+        except DocumentError as ex:
+            self.assertEqual(self.cause, type(ex.cause))
+        else:
+            self.fail("Should have raised an exception")
 
 
 class TestConstructionTestCase(TestCase):
