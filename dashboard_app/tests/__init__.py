--- conflicted
+++ resolved
@@ -6,12 +6,8 @@
 
 from testscenarios.scenarios import generate_scenarios
 
-<<<<<<< HEAD
-__TESTS__ = [
+TEST_MODULES = [
     'models.hw_device',
-=======
-TEST_MODULES = [
->>>>>>> 56e2601f
     'models.sw_package',
     'other.tests',
 ]
