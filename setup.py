#!/usr/bin/env python
#
# Copyright (C) 2010 Linaro Limited
#
# Author: Zygmunt Krynicki <zygmunt.krynicki@linaro.org>
#
# This file is part of Launch Control.
#
# Launch Control is free software: you can redistribute it and/or modify
# it under the terms of the GNU Lesser General Public License version 3
# as published by the Free Software Foundation
#
# Launch Control is distributed in the hope that it will be useful,
# but WITHOUT ANY WARRANTY; without even the implied warranty of
# MERCHANTABILITY or FITNESS FOR A PARTICULAR PURPOSE.  See the
# GNU General Public License for more details.
#
# You should have received a copy of the GNU Lesser General Public License
# along with Launch Control.  If not, see <http://www.gnu.org/licenses/>.

from setuptools import setup, find_packages

from dashboard_app import __version__


setup(
        name = 'launch-control',
        version = str(__version__),
        author = "Zygmunt Krynicki",
        author_email = "zygmunt.krynicki@linaro.org",
        packages = find_packages(),
        long_description = """
        Launch control is a collection of tools for distribution wide QA
        management. It is implemented for the Linaro organization.
        """,
        url='https://launchpad.net/launch-control',
        #test_suite='launch_control.tests.test_suite',
        classifiers=[
            "Development Status :: 3 - Alpha",
            "Intended Audience :: Developers",
            "License :: OSI Approved :: GNU Affero General Public License v3",
            "License :: OSI Approved :: GNU Library or Lesser General Public License (LGPL)",
            "Operating System :: OS Independent",
            "Programming Language :: Python :: 2.6",
            "Topic :: Software Development :: Testing",
            ],
        install_requires = [
<<<<<<< HEAD
            'Django >= 1.2',
            'django-openid-auth >= 0.3',
            'django-pagination >= 1.0.7',
=======
            'Django >= 1.1',
            'django-openid-auth >= 0.2',
            'django-restricted-resource >= 0.2',
            'django-reports >= 0.1',
>>>>>>> 3a24d162
            'docutils >= 0.6',
            'linaro-json >= 1.2.3',
            'linaro-dashboard-bundle >= 1.0.0'
            'python-openid >= 2.2.5', # this should be a part of django-openid-auth deps
            'versiontools >= 1.0.2',
            ],
        setup_requires = [
            'versiontools >= 1.0.2',
            ],
        tests_require = [
            'django-testscenarios >= 0.5',
            ],
        zip_safe=False,
        ),
<|MERGE_RESOLUTION|>--- conflicted
+++ resolved
@@ -45,19 +45,14 @@
             "Topic :: Software Development :: Testing",
             ],
         install_requires = [
-<<<<<<< HEAD
             'Django >= 1.2',
             'django-openid-auth >= 0.3',
             'django-pagination >= 1.0.7',
-=======
-            'Django >= 1.1',
-            'django-openid-auth >= 0.2',
+            'django-reports >= 0.1',
             'django-restricted-resource >= 0.2',
-            'django-reports >= 0.1',
->>>>>>> 3a24d162
             'docutils >= 0.6',
+            'linaro-dashboard-bundle >= 1.0.0'
             'linaro-json >= 1.2.3',
-            'linaro-dashboard-bundle >= 1.0.0'
             'python-openid >= 2.2.5', # this should be a part of django-openid-auth deps
             'versiontools >= 1.0.2',
             ],
