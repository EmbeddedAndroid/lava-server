--- conflicted
+++ resolved
@@ -48,7 +48,7 @@
         (IDLE, 'Idle'),
         (RUNNING, 'Running'),
         (OFFLINING, 'Going offline'),
-        )
+    )
 
     # A device health shows a device is ready to test or not
     HEALTH_UNKNOWN, HEALTH_HEALTHY, HEALTH_SICK = range(3)
@@ -290,8 +290,6 @@
         else:
             self.status = TestJob.CANCELED
         self.save()
-<<<<<<< HEAD
-=======
 
 
 class DeviceStateTransition(models.Model):
@@ -301,5 +299,4 @@
     job = models.ForeignKey(TestJob, null=True, blank=True)
     old_state = models.IntegerField(choices=Device.STATUS_CHOICES)
     new_state = models.IntegerField(choices=Device.STATUS_CHOICES)
-    message = models.TextField(null=True, blank=True)
->>>>>>> 841ac18e
+    message = models.TextField(null=True, blank=True)