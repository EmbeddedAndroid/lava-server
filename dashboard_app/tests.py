--- conflicted
+++ resolved
@@ -2151,7 +2151,6 @@
             attachment.content.close()
 
 
-<<<<<<< HEAD
 class CSRFConfigurationTestCase(CSRFTestCase):
 
     urls = 'dashboard_app.test_urls'
@@ -2175,7 +2174,8 @@
         request_body = xmlrpclib.dumps((), methodname="version")
         response = self.client.post(endpoint_path, request_body, "text/xml")
         self.assertContains(response, "<methodResponse>", status_code=200)
-=======
+
+
 class TestUnicodeMethods(TestCase):
 
     def test_software_package(self):
@@ -2255,7 +2255,6 @@
     def test_test_result__unknown(self):
         obj = TestResult(result=TestResult.RESULT_UNKNOWN, id=1)
         self.assertEqual(unicode(obj), "#1 unknown")
->>>>>>> f0ffa026
 
 
 def suite():
